<!DOCTYPE html>
<html lang="en">
<head>
    <meta charset="UTF-8">
    <meta name="viewport" content="width=device-width, initial-scale=1.0">
    <title>Automatic Barcode Detection</title>
    <script src="https://cdn.socket.io/4.0.1/socket.io.min.js"></script>
    <style>
        .container {
            max-width: 800px;
            margin: 0 auto;
            padding: 20px;
        }
        .video-container, .result-container {
            margin-bottom: 20px;
        }
        video, #processedImage {
            width: 100%;
            max-width: 640px;
            margin-top: 10px;
        }
        button {
            padding: 10px 20px;
            margin: 5px;
            cursor: pointer;
        }
        #result {
            margin: 10px 0;
            padding: 10px;
            background-color: #f0f0f0;
            border-radius: 4px;
        }
    </style>
</head>
<body>
<<<<<<< HEAD
    <h1>Automatic Barcode Detection</h1>
    <button id="toggleCamera">Turn On Camera</button>
    <video id="video" autoplay style="display: none;"></video>
    <div>
        <h2>Original Image</h2>
        <img id="originalImage" alt="Original Image" width="300">
    </div>
    <div>
        <h2>Processed Image</h2>
        <img id="processedImage" alt="Processed Image" width="300">
    </div>
    <p id="result">Waiting for barcodes...</p>
    <button id="clear">Clear</button>

=======
    <div class="container">
        <h1>Automatic Barcode Detection</h1>
        
        <div class="video-container">
            <button id="toggleCamera">Turn On Camera</button>
            <video id="video" autoplay style="display: none;"></video>
        </div>

        <div class="result-container">
            <h2>Detection Result</h2>
            <p id="result">Waiting for barcodes...</p>
            <img id="processedImage" style="display: none;" alt="Processed image with detected barcode">
            <button id="clear">Clear</button>
        </div>
    </div>
    
>>>>>>> 1684435b
    <script>
        const video = document.getElementById('video');
        const result = document.getElementById('result');
        const processedImage = document.getElementById('processedImage');
        const toggleButton = document.getElementById('toggleCamera');
        const clearButton = document.getElementById('clear');
        const originalImage = document.getElementById('originalImage');
        const processedImage = document.getElementById('processedImage');
        let socket = null;
        let stream = null;
        let frameInterval = null;

        clearButton.addEventListener('click', () => {
            result.innerText = "Waiting for barcodes...";
<<<<<<< HEAD
            originalImage.src = "";
            processedImage.src = "";
=======
            processedImage.style.display = 'none';
>>>>>>> 1684435b
        });

        toggleButton.addEventListener('click', () => {
            if (stream) {
                stopCamera();
                toggleButton.innerText = 'Turn On Camera';
            } else {
                startCamera();
                toggleButton.innerText = 'Turn Off Camera';
            }
        });

        function connectSocket() {
            socket = io.connect('http://localhost:5000');

            socket.on('barcode_detected', (data) => {
                const barcodes = data.barcodes;
<<<<<<< HEAD
                result.innerText = barcodes.length ? `Detected barcodes: ${JSON.stringify(barcodes)}` : "No barcode detected.";

                // แสดงรูปภาพก่อนและหลังการประมวลผล
                originalImage.src = `data:image/png;base64,${data.original_image}`;
                processedImage.src = `data:image/png;base64,${data.processed_image}`;

=======
                result.innerText = barcodes.length ? 
                    `Detected barcodes: ${JSON.stringify(barcodes)}` : 
                    "No barcode detected.";
                
                // Display the processed image
                if (data.processed_image) {
                    processedImage.src = data.processed_image;
                    processedImage.style.display = 'block';
                }
                
>>>>>>> 1684435b
                if (barcodes.length > 0) {
                    stopCamera();
                    toggleButton.innerText = 'Turn On Camera';
                }
            });
        }

        function startCamera() {
            connectSocket();
            navigator.mediaDevices.getUserMedia({ video: { facingMode: 'environment' } })
                .then(cameraStream => {
                    video.srcObject = cameraStream;
                    video.style.display = 'block';
                    processedImage.style.display = 'none';
                    stream = cameraStream;
                    frameInterval = setInterval(sendFrame, 500);
                })
                .catch(error => {
                    console.error("Error accessing camera:", error);
                });
        }

        function stopCamera() {
            stream.getTracks().forEach(track => track.stop());
            video.srcObject = null;
            video.style.display = 'none';
            stream = null;
            clearInterval(frameInterval);
            if (socket) socket.disconnect();
        }

        function sendFrame() {
            if (!stream || !socket.connected) return;

            const canvas = document.createElement('canvas');
            canvas.width = video.videoWidth;
            canvas.height = video.videoHeight;
            const context = canvas.getContext('2d');
            context.drawImage(video, 0, 0, canvas.width, canvas.height);
<<<<<<< HEAD

=======
            
>>>>>>> 1684435b
            const imageData = canvas.toDataURL('image/jpeg');
            socket.emit('frame', imageData);
        }
    </script>
</body>
</html><|MERGE_RESOLUTION|>--- conflicted
+++ resolved
@@ -33,22 +33,6 @@
     </style>
 </head>
 <body>
-<<<<<<< HEAD
-    <h1>Automatic Barcode Detection</h1>
-    <button id="toggleCamera">Turn On Camera</button>
-    <video id="video" autoplay style="display: none;"></video>
-    <div>
-        <h2>Original Image</h2>
-        <img id="originalImage" alt="Original Image" width="300">
-    </div>
-    <div>
-        <h2>Processed Image</h2>
-        <img id="processedImage" alt="Processed Image" width="300">
-    </div>
-    <p id="result">Waiting for barcodes...</p>
-    <button id="clear">Clear</button>
-
-=======
     <div class="container">
         <h1>Automatic Barcode Detection</h1>
         
@@ -65,7 +49,6 @@
         </div>
     </div>
     
->>>>>>> 1684435b
     <script>
         const video = document.getElementById('video');
         const result = document.getElementById('result');
@@ -80,12 +63,7 @@
 
         clearButton.addEventListener('click', () => {
             result.innerText = "Waiting for barcodes...";
-<<<<<<< HEAD
-            originalImage.src = "";
-            processedImage.src = "";
-=======
             processedImage.style.display = 'none';
->>>>>>> 1684435b
         });
 
         toggleButton.addEventListener('click', () => {
@@ -103,14 +81,6 @@
 
             socket.on('barcode_detected', (data) => {
                 const barcodes = data.barcodes;
-<<<<<<< HEAD
-                result.innerText = barcodes.length ? `Detected barcodes: ${JSON.stringify(barcodes)}` : "No barcode detected.";
-
-                // แสดงรูปภาพก่อนและหลังการประมวลผล
-                originalImage.src = `data:image/png;base64,${data.original_image}`;
-                processedImage.src = `data:image/png;base64,${data.processed_image}`;
-
-=======
                 result.innerText = barcodes.length ? 
                     `Detected barcodes: ${JSON.stringify(barcodes)}` : 
                     "No barcode detected.";
@@ -121,7 +91,6 @@
                     processedImage.style.display = 'block';
                 }
                 
->>>>>>> 1684435b
                 if (barcodes.length > 0) {
                     stopCamera();
                     toggleButton.innerText = 'Turn On Camera';
@@ -161,11 +130,7 @@
             canvas.height = video.videoHeight;
             const context = canvas.getContext('2d');
             context.drawImage(video, 0, 0, canvas.width, canvas.height);
-<<<<<<< HEAD
-
-=======
             
->>>>>>> 1684435b
             const imageData = canvas.toDataURL('image/jpeg');
             socket.emit('frame', imageData);
         }
